import numpy as np
from dummy_gym import *
import random

class FrontierExplorer:
    """
    A class for performing frontier exploration in a custom gym environment.
    """

    def __init__(self, env):
        """
        Initialize the FrontierExplorer with a given environment.
        
        Args:
            env: An instance of the DummyGym environment.
        """
        self.env = env

    def identify_frontiers(self):
        """
        Identify frontiers in the current visit count map.
        
        Args:
            visit_count: The visit count of the environment grid.
            
        Returns:
            List of frontier coordinates.
        """
        frontiers = []
        rows, cols = self.env.visit_count.shape
        for row in range(rows):
            for col in range(cols):
                if self.env.visit_count[row, col] == UNEXPLORED:
                    for neighbor in self.get_neighbors(row, col, rows, cols):
                        if self.env.visit_count[neighbor] == EXPLORED and self.env.map[neighbor] != OBSTACLE:
                            # Neighbor is explored
                            frontiers.append((row, col))
                            break
        return frontiers

    @staticmethod
    def get_neighbors(row, col, rows, cols):
        """
        Get valid neighbors of a cell in the grid.
        
        Args:
            row: Row index of the cell.
            col: Column index of the cell.
            rows: Total number of rows in the grid.
            cols: Total number of columns in the grid.
        
        Returns:
            List of valid neighbor coordinates.
        """
        directions = [(-STEP_SIZE, 0), (STEP_SIZE, 0), (0, -STEP_SIZE), (0, STEP_SIZE)]
        neighbor_list = [
            (row + dr, col + dc) # Calculate the neighbor coordinates
            for dr, dc in directions
            if 0 <= row + dr < rows and 0 <= col + dc < cols # Check if the neighbor is within the grid
        ]
        # print(f'neighbor_list is {neighbor_list}')
        return neighbor_list

    @staticmethod
    def select_nearest_frontier(car_pos, frontiers):
        """
        Select the nearest frontier based on Manhattan distance.
        
        Args:
            car_pos: The current position of the car.
            frontiers: A list of frontier coordinates.
        
        Returns:
            The coordinate of the nearest frontier.
        """
        # print('selecting nearest frontier')
        nearest_frontier = min(frontiers, key=lambda x: abs(x[0] - car_pos[0]) + abs(x[1] - car_pos[1]))
        # print(f'going to nearest frontier {nearest_frontier}')
        return nearest_frontier

    def move_towards_target(self, car_pos, target):
        """
        Determine the action to move towards the target.
        
        Args:
            car_pos: The current position of the car.
            target: The target position.
        
        Returns:
            The action to move closer to the target (0: Up, 1: Down, 2: Left, 3: Right).
        """
        if car_pos[0] > target[0] and all(self.env.map[target[0]:car_pos[0], car_pos[1]] != OBSTACLE):
            return 0  # Up
        elif car_pos[0] < target[0] and all(self.env.map[car_pos[0]:target[0], car_pos[1]] != OBSTACLE):
            return 1  # Down
        elif car_pos[1] > target[1] and all(self.env.map[car_pos[0], target[1]:car_pos[1]] != OBSTACLE):
            return 2  # Left
        else:
            return 3

    def explore(self):
        """
        Perform the exploration process in the environment.
        """
        done = False
        time_step = 0
        image_list = []
        titles = []
        while not done:
            # Get the current observation
<<<<<<< HEAD
            combined_image = combine_all(self.env)
            image_list.append(combined_image / np.max(combined_image) * 255)
            titles.append(f"{time_step}")
            save_to_gif(image_list, 'frontier_gif', 'frontier_exploration.gif', titles) if time_step % 3 == 0 else None
=======

            image_list.append(self.env.visit_count / np.max(self.env.visit_count) * 255)
            save_to_gif(image_list, 'frontier_gif', 'frontier_exploration.gif')
>>>>>>> b70efd4c
            visit_count, _, car_pos = self.env.observe()
            
            # Identify frontiers
            frontiers = self.identify_frontiers()
            
            if not frontiers:
                # No frontiers left, exploration is complete
                print("No frontiers left to explore.")
                break
            
            # Select the nearest frontier
            print('ready to select nearest frontier')
            target = self.select_nearest_frontier(car_pos, frontiers)
            
            # Move towards the frontier
            print('moving towards frontier')
            action = self.move_towards_target(car_pos, target)
            self.env.render() if action == None else None
            print('taking action')
            state, reward, done, _ = self.env.step(action)
            
            # Render the environment
            self.env.render(map_type='visit_count') if time_step % 50 == 0 else None
            cells_visited = self.env.visit_count[self.env.visit_count == EXPLORED].shape[0] # 计算已经访问的cell数量
            cells = self.env.map_size[0]*self.env.map_size[1]
            print(f"Cells visited: {cells_visited}/{cells} at time step: {time_step}")
            print(f"Action: {action} at time step {time_step}")
            time_step += 1


# Example usage
if __name__ == "__main__":
    # Initialize the environment
    env = DummyGym()
    env.step(random.choice([0, 1, 2, 3]))

    # Create an instance of FrontierExplorer
    explorer = FrontierExplorer(env)

    # Perform the exploration
    explorer.explore()
<|MERGE_RESOLUTION|>--- conflicted
+++ resolved
@@ -108,16 +108,10 @@
         titles = []
         while not done:
             # Get the current observation
-<<<<<<< HEAD
             combined_image = combine_all(self.env)
             image_list.append(combined_image / np.max(combined_image) * 255)
             titles.append(f"{time_step}")
             save_to_gif(image_list, 'frontier_gif', 'frontier_exploration.gif', titles) if time_step % 3 == 0 else None
-=======
-
-            image_list.append(self.env.visit_count / np.max(self.env.visit_count) * 255)
-            save_to_gif(image_list, 'frontier_gif', 'frontier_exploration.gif')
->>>>>>> b70efd4c
             visit_count, _, car_pos = self.env.observe()
             
             # Identify frontiers
