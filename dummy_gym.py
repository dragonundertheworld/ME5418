import numpy as np
import matplotlib.pyplot as plt
import os
<<<<<<< HEAD
from map_generate import create_random_shape_map
=======
# from map_generate import create_random_shape_map
>>>>>>> 2246a73b
import MapBuilder

obstacle = 1
free_space = 0
car = 2
explored = -1

class DummyGym:
    def __init__(self, init_pos=(0, 0), car_size=(1,1), step_size=1, map_size=(10, 10), num_of_obstacles=5, FOV=(5, 5), see_through=False, map_file_path=None, is_slippery=False):
        self.car_size = car_size
        self.step_size = step_size
        self.map_size = map_size
        self.num_of_obstacles = num_of_obstacles
        self.init_pos = init_pos if init_pos else (np.random.randint(0, map_size[0]), np.random.randint(0, map_size[1]))
        self.FOV = FOV
        self.see_through = see_through
        self.is_slippery = is_slippery
        self.car_pos = self.init_pos
        self.explored_map = np.zeros(self.map_size)
        self.map = self._create_map(map_file_path)
        self.explored_map[self.car_pos] = car  # Mark the starting position as explored

    def _create_map(self, map_file_path):
        if map_file_path:
            if not os.path.exists(map_file_path):
                raise ValueError("Invalid map file path!")
            # Load from file
            map = np.loadtxt(map_file_path)
            return map
        else:
            return MapBuilder.MapBuilder(self.map_size[0], self.map_size[1])
            # Generate random-shape map
            # 其实和矩形地图差不多
            # map = create_random_shape_map(self.map_size, self.map_size[0]*self.map_size[1]//2, self.num_of_obstacles)
            # return map
    
    def _place_car(self):
        # Randomly place the car on an open space
        while True:
            self.car_pos = (np.random.randint(0, self.map_size[0] - self.car_size[0] + 1), 
                            np.random.randint(0, self.map_size[1] - self.car_size[1] + 1))
            
            # Check if the car can fit in the space
            is_empty = True
            for i in range(self.car_size[0]):
                for j in range(self.car_size[1]):
                    if self.map[self.car_pos[0] + i, self.car_pos[1] + j] != 0:
                        is_empty = False
                        break
                if not is_empty:
                    break
            
            if is_empty:
                break
        self.explored_map[self.car_pos] = car

    def action_space(self):
        return ['Up', 'Down', 'Left', 'Right']

    def observation_space(self):
        # Return the car's FOV and position in FOV
        fov_map = self.map[max(0, self.car_pos[0]-self.FOV[0]//2):self.car_pos[0]+self.FOV[0]//2+1,
                           max(0, self.car_pos[1]-self.FOV[1]//2):self.car_pos[1]+self.FOV[1]//2+1]
        car_in_fov = np.zeros_like(fov_map)
        car_in_fov[self.FOV[0]//2, self.FOV[1]//2] = car # Mark the car's position in FOV
        return fov_map, car_in_fov

    def step(self, action):
        # Handle action execution and update car position
        if action == 'Up':
            self.car_pos = (max(self.car_pos[0]-self.step_size, 0), self.car_pos[1])
        elif action == 'Down':
            self.car_pos = (min(self.car_pos[0]+self.step_size, self.map_size[0]-1), self.car_pos[1])
        elif action == 'Left':
            self.car_pos = (self.car_pos[0], max(self.car_pos[1]-self.step_size, 0))
        elif action == 'Right':
            self.car_pos = (self.car_pos[0], min(self.car_pos[1]+self.step_size, self.map_size[1]-1))
        self.explored_map[self.car_pos] = 1  # Update explored map

    def render(self):
        display_map = np.copy(self.map)
        display_map[self.car_pos] = car  # Mark the car's position
        print(display_map)
        plt.imshow(display_map, cmap='gray', interpolation='none')
        plt.colorbar()
        plt.title("Map")
        plt.show()

# Example Usage
<<<<<<< HEAD
env = DummyGym(init_pos=(2,3), map_size=(10,10), num_of_obstacles=20, FOV=(5,5), see_through=False)
=======
env = DummyGym(init_pos=(2,3), map_size=(30,30), num_of_obstacles=140, FOV=(5,5), see_through=False) # num_of_obstacles没有用到，不知道以后要不要用地图大小和障碍物数量创建地图
>>>>>>> 2246a73b
print("Action space: ", env.action_space())
print("Observation space: ", env.observation_space())
env.render()<|MERGE_RESOLUTION|>--- conflicted
+++ resolved
@@ -1,11 +1,7 @@
 import numpy as np
 import matplotlib.pyplot as plt
 import os
-<<<<<<< HEAD
 from map_generate import create_random_shape_map
-=======
-# from map_generate import create_random_shape_map
->>>>>>> 2246a73b
 import MapBuilder
 
 obstacle = 1
@@ -95,11 +91,7 @@
         plt.show()
 
 # Example Usage
-<<<<<<< HEAD
-env = DummyGym(init_pos=(2,3), map_size=(10,10), num_of_obstacles=20, FOV=(5,5), see_through=False)
-=======
 env = DummyGym(init_pos=(2,3), map_size=(30,30), num_of_obstacles=140, FOV=(5,5), see_through=False) # num_of_obstacles没有用到，不知道以后要不要用地图大小和障碍物数量创建地图
->>>>>>> 2246a73b
 print("Action space: ", env.action_space())
 print("Observation space: ", env.observation_space())
 env.render()