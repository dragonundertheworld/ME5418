from dummy_gym import *
import matplotlib.pyplot as plt
<<<<<<< HEAD
from MapBuilder import save_and_show_map
from a3c_hypar import *
=======
from MapBuilder import save_and_show_map, save_and_show_png
>>>>>>> 6c92b64b


# processed_states
map = env.map


class RRTExploration:
    def __init__(self, start, map, map_size, step_size, max_samples, processed_states):
        self.start = start
        self.map_size = map_size
        self.step_size = step_size
        self.max_samples = max_samples
        self.tree = [start]  # 初始化树
        self.map = map  # 0: 障碍物, 1: 未知, 2: 已探索区域
        visit_count, fov_map, car_pos = processed_states
    
    def random_sample(self):
        x = np.random.uniform(0, self.map_size[0])
        y = np.random.uniform(0, self.map_size[1])
        return np.array([x, y])
    
    def nearest_node(self, random_point):
        distances = [np.linalg.norm(node - random_point) for node in self.tree]
        nearest_index = np.argmin(distances)
        return self.tree[nearest_index]
    
    def steer(self, from_node, to_node):
        direction = to_node - from_node
        distance = np.linalg.norm(direction)
        if distance > self.step_size:
            direction = direction / distance * self.step_size
        return from_node + direction
    
    def is_valid(self, new_node):
        # 检查是否在地图范围内且无碰撞
        x, y = int(new_node[0]), int(new_node[1])
        if x < 0 or y < 0 or x >= self.map_size[0] or y >= self.map_size[1]:
            return False
        if self.map[x, y] == 0:  
            return False
        return True
    
    def explore(self):
        time = 0
        for _ in range(self.max_samples):
            random_point = self.random_sample()
            nearest = self.nearest_node(random_point)
            new_node = self.steer(nearest, random_point)
            if self.is_valid(new_node):
                time += 1
                self.tree.append(new_node)
                self.update_map(new_node)
                save_and_show_png(map, './rrt_result', f'rrt after {time} steps') if time % 500 == 0 else None
                if self.is_fully_explored():
                    save_and_show_png(map, './rrt_result', f'rrt fully explored after {time} steps')
                    break
        # show map
        print('time is :', time)
    
    def update_map(self, node):
        x, y = int(node[0]), int(node[1])
        self.map[x, y] = 2  # 标记为已探索区域
    
    def is_fully_explored(self):
        return np.all(self.map != 1) 

# 初始化参数
start = np.array([0, 0])
map_size = (30, 30)
max_samples = 10000

# 执行探索
rrt = RRTExploration(start, map, map_size, 5, max_samples, processed_states)
rrt.explore()<|MERGE_RESOLUTION|>--- conflicted
+++ resolved
@@ -1,11 +1,7 @@
 from dummy_gym import *
 import matplotlib.pyplot as plt
-<<<<<<< HEAD
 from MapBuilder import save_and_show_map
 from a3c_hypar import *
-=======
-from MapBuilder import save_and_show_map, save_and_show_png
->>>>>>> 6c92b64b
 
 
 # processed_states
